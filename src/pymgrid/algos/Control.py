--- conflicted
+++ resolved
@@ -805,12 +805,7 @@
                         e_max, e_min, p_max_charge, p_max_discharge,
                         p_max_import, p_max_export, soc_0, p_genset_max, cost_co2, grid_co2, genset_co2,)
             
-<<<<<<< HEAD
         self.problem.solve(warm_start=True)
-=======
-        self.problem.solve(warm_start = True)
->>>>>>> 53f038d7
-
 
         if self.problem.status == 'infeasible':
             print(self.problem.status)
